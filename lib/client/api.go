/*
Copyright 2016-2019 Gravitational, Inc.

Licensed under the Apache License, Version 2.0 (the "License");
you may not use this file except in compliance with the License.
You may obtain a copy of the License at

    http://www.apache.org/licenses/LICENSE-2.0

Unless required by applicable law or agreed to in writing, software
distributed under the License is distributed on an "AS IS" BASIS,
WITHOUT WARRANTIES OR CONDITIONS OF ANY KIND, either express or implied.
See the License for the specific language governing permissions and
limitations under the License.
*/

package client

import (
	"bufio"
	"context"
	"crypto/tls"
	"crypto/x509"
	"encoding/pem"
	"fmt"
	"io"
	"io/ioutil"
	"net"
	"net/url"
	"os"
	"os/exec"
	"os/signal"
	"os/user"
	"path"
	"path/filepath"
	"runtime"
	"sort"
	"strconv"
	"strings"
	"syscall"
	"time"
	"unicode/utf8"

	"golang.org/x/crypto/ssh"
	"golang.org/x/crypto/ssh/agent"
	"golang.org/x/crypto/ssh/terminal"

	"github.com/gravitational/teleport"
	"github.com/gravitational/teleport/lib/auth"
	"github.com/gravitational/teleport/lib/defaults"
	"github.com/gravitational/teleport/lib/events"
	"github.com/gravitational/teleport/lib/modules"
	"github.com/gravitational/teleport/lib/services"
	"github.com/gravitational/teleport/lib/session"
	"github.com/gravitational/teleport/lib/shell"
	"github.com/gravitational/teleport/lib/sshutils/scp"
	"github.com/gravitational/teleport/lib/utils"
	"github.com/gravitational/teleport/lib/utils/agentconn"
	"github.com/gravitational/teleport/lib/wrappers"

	"github.com/gravitational/trace"

	"github.com/docker/docker/pkg/term"
	"github.com/jonboulle/clockwork"
	"github.com/sirupsen/logrus"
)

var log = logrus.WithFields(logrus.Fields{
	trace.Component: teleport.ComponentClient,
})

const (
	// ProfileDir is a directory location where tsh profiles (and session keys) are stored
	ProfileDir = ".tsh"
)

// ForwardedPort specifies local tunnel to remote
// destination managed by the client, is equivalent
// of ssh -L src:host:dst command
type ForwardedPort struct {
	SrcIP    string
	SrcPort  int
	DestPort int
	DestHost string
}

// ForwardedPorts contains an array of forwarded port structs
type ForwardedPorts []ForwardedPort

// ToString returns a string representation of a forwarded port spec, compatible
// with OpenSSH's -L  flag, i.e. "src_host:src_port:dest_host:dest_port".
func (p *ForwardedPort) ToString() string {
	sport := strconv.Itoa(p.SrcPort)
	dport := strconv.Itoa(p.DestPort)
	if utils.IsLocalhost(p.SrcIP) {
		return sport + ":" + net.JoinHostPort(p.DestHost, dport)
	}
	return net.JoinHostPort(p.SrcIP, sport) + ":" + net.JoinHostPort(p.DestHost, dport)
}

// DynamicForwardedPort local port for dynamic application-level port
// forwarding. Whenever a connection is made to this port, SOCKS5 protocol
// is used to determine the address of the remote host. More or less
// equivalent to OpenSSH's -D flag.
type DynamicForwardedPort struct {
	// SrcIP is the IP address to listen on locally.
	SrcIP string

	// SrcPort is the port to listen on locally.
	SrcPort int
}

// DynamicForwardedPorts is a slice of locally forwarded dynamic ports (SOCKS5).
type DynamicForwardedPorts []DynamicForwardedPort

// ToString returns a string representation of a dynamic port spec, compatible
// with OpenSSH's -D flag, i.e. "src_host:src_port".
func (p *DynamicForwardedPort) ToString() string {
	sport := strconv.Itoa(p.SrcPort)
	if utils.IsLocalhost(p.SrcIP) {
		return sport
	}
	return net.JoinHostPort(p.SrcIP, sport)
}

// HostKeyCallback is called by SSH client when it needs to check
// remote host key or certificate validity
type HostKeyCallback func(host string, ip net.Addr, key ssh.PublicKey) error

// Config is a client config
type Config struct {
	// Username is the Teleport account username (for logging into Teleport proxies)
	Username string

	// Remote host to connect
	Host string

	// Labels represent host Labels
	Labels map[string]string

	// Namespace is nodes namespace
	Namespace string

	// HostLogin is a user login on a remote host
	HostLogin string

	// HostPort is a remote host port to connect to. This is used for **explicit**
	// port setting via -p flag, otherwise '0' is passed which means "use server default"
	HostPort int

	// JumpHosts if specified are interpreted in a similar way
	// as -J flag in ssh - used to dial through
	JumpHosts []utils.JumpHost

	// WebProxyAddr is the host:port the web proxy can be accessed at.
	WebProxyAddr string

	// SSHProxyAddr is the host:port the SSH proxy can be accessed at.
	SSHProxyAddr string

	// KubeProxyAddr is the host:port the Kubernetes proxy can be accessed at.
	KubeProxyAddr string

	// KeyTTL is a time to live for the temporary SSH keypair to remain valid:
	KeyTTL time.Duration

	// InsecureSkipVerify is an option to skip HTTPS cert check
	InsecureSkipVerify bool

	// SkipLocalAuth tells the client to use AuthMethods parameter for authentication and NOT
	// use its own SSH agent or ask user for passwords. This is used by external programs linking
	// against Teleport client and obtaining credentials from elsewhere.
	SkipLocalAuth bool

	// Agent is used when SkipLocalAuth is true
	Agent agent.Agent

	// ForwardAgent is used by the client to request agent forwarding from the server.
	ForwardAgent bool

	// AuthMethods are used to login into the cluster. If specified, the client will
	// use them in addition to certs stored in its local agent (from disk)
	AuthMethods []ssh.AuthMethod

	// TLSConfig is TLS configuration, if specified, the client
	// will use this TLS configuration to access API endpoints
	TLS *tls.Config

	// DefaultPrincipal determines the default SSH username (principal) the client should be using
	// when connecting to auth/proxy servers. Usually it's returned with a certificate,
	// but this variables provides a default (used by the web-based terminal client)
	DefaultPrincipal string

	Stdout io.Writer
	Stderr io.Writer
	Stdin  io.Reader

	// ExitStatus carries the returned value (exit status) of the remote
	// process execution (via SSH exec)
	ExitStatus int

	// SiteName specifies site to execute operation,
	// if omitted, first available site will be selected
	SiteName string

	// LocalForwardPorts are the local ports tsh listens on for port forwarding
	// (parameters to -L ssh flag).
	LocalForwardPorts ForwardedPorts

	// DynamicForwardedPorts are the list of ports tsh listens on for dynamic
	// port forwarding (parameters to -D ssh flag).
	DynamicForwardedPorts DynamicForwardedPorts

	// HostKeyCallback will be called to check host keys of the remote
	// node, if not specified will be using CheckHostSignature function
	// that uses local cache to validate hosts
	HostKeyCallback ssh.HostKeyCallback

	// KeyDir defines where temporary session keys will be stored.
	// if empty, they'll go to ~/.tsh
	KeysDir string

	// Env is a map of environmnent variables to send when opening session
	Env map[string]string

	// Interactive, when set to true, tells tsh to launch a remote command
	// in interactive mode, i.e. attaching the temrinal to it
	Interactive bool

	// ClientAddr (if set) specifies the true client IP. Usually it's not needed (since the server
	// can look at the connecting address to determine client's IP) but for cases when the
	// client is web-based, this must be set to HTTP's remote addr
	ClientAddr string

	// CachePolicy defines local caching policy in case if discovery goes down
	// by default does not use caching
	CachePolicy *CachePolicy

	// CertificateFormat is the format of the SSH certificate.
	CertificateFormat string

	// AuthConnector is the name of the authentication connector to use.
	AuthConnector string

	// CheckVersions will check that client version is compatible
	// with auth server version when connecting.
	CheckVersions bool

	// BindAddr is an optional host:port to bind to for SSO redirect flows.
	BindAddr string

	// NoRemoteExec will not execute a remote command after connecting to a host,
	// will block instead. Useful when port forwarding. Equivalent of -N for OpenSSH.
	NoRemoteExec bool

	// Browser can be used to pass the name of a browser to override the system default
	// (not currently implemented), or set to 'none' to suppress browser opening entirely.
	Browser string

	// UseLocalSSHAgent will write user certificates to the local ssh-agent (or
	// similar) socket at $SSH_AUTH_SOCK.
	UseLocalSSHAgent bool

	// EnableEscapeSequences will scan Stdin for SSH escape sequences during
	// command/shell execution. This also requires Stdin to be an interactive
	// terminal.
	EnableEscapeSequences bool
}

// CachePolicy defines cache policy for local clients
type CachePolicy struct {
	// CacheTTL defines cache TTL
	CacheTTL time.Duration
	// NeverExpire never expires local cache information
	NeverExpires bool
}

// MakeDefaultConfig returns default client config
func MakeDefaultConfig() *Config {
	return &Config{
		Stdout:                os.Stdout,
		Stderr:                os.Stderr,
		Stdin:                 os.Stdin,
		UseLocalSSHAgent:      true,
		EnableEscapeSequences: true,
	}
}

// ProfileStatus combines metadata from the logged in profile and associated
// SSH certificate.
type ProfileStatus struct {
	// ProxyURL is the URL the web client is accessible at.
	ProxyURL url.URL

	// Username is the Teleport username.
	Username string

	// Roles is a list of Teleport Roles this user has been assigned.
	Roles []string

	// Logins are the Linux accounts, also known as principals in OpenSSH terminology.
	Logins []string

	// ValidUntil is the time at which this SSH certificate will expire.
	ValidUntil time.Time

	// Extensions is a list of enabled SSH features for the certificate.
	Extensions []string

	// Cluster is a selected cluster
	Cluster string

	// Traits hold claim data used to populate a role at runtime.
	Traits wrappers.Traits

	// ActiveRequests tracks the privilege escalation requests applied
	// during certificate construction.
	ActiveRequests services.RequestIDs
}

// IsExpired returns true if profile is not expired yet
func (p *ProfileStatus) IsExpired(clock clockwork.Clock) bool {
	return p.ValidUntil.Sub(clock.Now()) <= 0
}

// RetryWithRelogin is a helper error handling method,
// attempts to relogin and retry the function once
func RetryWithRelogin(ctx context.Context, tc *TeleportClient, fn func() error) error {
	err := fn()
	if err == nil {
		return nil
	}
	// Assume that failed handshake is a result of expired credentials,
	// retry the login procedure
	if !utils.IsHandshakeFailedError(err) && !utils.IsCertExpiredError(err) && !trace.IsBadParameter(err) && !trace.IsTrustError(err) {
		return err
	}
	log.Debugf("Activating relogin on %v.", err)
	key, err := tc.Login(ctx, true)
	if err != nil {
		if trace.IsTrustError(err) {
			return trace.Wrap(err, "refusing to connect to untrusted proxy %v without --insecure flag\n", tc.Config.SSHProxyAddr)
		}
		return trace.Wrap(err)
	}
	// Save profile to record proxy credentials
	if err := tc.SaveProfile(key.ProxyHost, "", ProfileCreateNew|ProfileMakeCurrent); err != nil {
		log.Warningf("Failed to save profile: %v", err)
		return trace.Wrap(err)
	}
	// Override client's auth methods, current cluster and user name
	authMethod, err := key.AsAuthMethod()
	if err != nil {
		return trace.Wrap(err)
	}
	// After successful login we have local agent updated with latest
	// and greatest auth information, setup client to try only this new
	// method fetched from key, to isolate the retry
	tc.Config.AuthMethods = []ssh.AuthMethod{authMethod}
	return fn()
}

// readProfile reads in the profile as well as the associated certificate
// and returns a *ProfileStatus which can be used to print the status of the
// profile.
func readProfile(profileDir string, profileName string) (*ProfileStatus, error) {
	var err error

	// Read in the profile for this proxy.
	profile, err := ProfileFromFile(filepath.Join(profileDir, profileName))
	if err != nil {
		return nil, trace.Wrap(err)
	}

	// Read in the SSH certificate for the user logged into this proxy.
	store, err := NewFSLocalKeyStore(profileDir)
	if err != nil {
		return nil, trace.Wrap(err)
	}
	keys, err := store.GetKey(profile.Name(), profile.Username)
	if err != nil {
		return nil, trace.Wrap(err)
	}
	publicKey, _, _, _, err := ssh.ParseAuthorizedKey(keys.Cert)
	if err != nil {
		return nil, trace.Wrap(err)
	}
	cert, ok := publicKey.(*ssh.Certificate)
	if !ok {
		return nil, trace.BadParameter("no certificate found")
	}

	// Extract from the certificate how much longer it will be valid for.
	validUntil := time.Unix(int64(cert.ValidBefore), 0)

	// Extract roles from certificate. Note, if the certificate is in old format,
	// this will be empty.
	var roles []string
	rawRoles, ok := cert.Extensions[teleport.CertExtensionTeleportRoles]
	if ok {
		roles, err = services.UnmarshalCertRoles(rawRoles)
		if err != nil {
			return nil, trace.Wrap(err)
		}
	}
	sort.Strings(roles)

	// Extract traits from the certificate. Note if the certificate is in the
	// old format, this will be empty.
	var traits wrappers.Traits
	rawTraits, ok := cert.Extensions[teleport.CertExtensionTeleportTraits]
	if ok {
		err = wrappers.UnmarshalTraits([]byte(rawTraits), &traits)
		if err != nil {
			return nil, trace.Wrap(err)
		}
	}

	var activeRequests services.RequestIDs
	rawRequests, ok := cert.Extensions[teleport.CertExtensionTeleportActiveRequests]
	if ok {
		if err := activeRequests.Unmarshal([]byte(rawRequests)); err != nil {
			return nil, trace.Wrap(err)
		}
	}

	// Extract extensions from certificate. This lists the abilities of the
	// certificate (like can the user request a PTY, port forwarding, etc.)
	var extensions []string
	for ext := range cert.Extensions {
		if ext == teleport.CertExtensionTeleportRoles ||
			ext == teleport.CertExtensionTeleportTraits ||
			ext == teleport.CertExtensionTeleportRouteToCluster ||
			ext == teleport.CertExtensionTeleportActiveRequests {
			continue
		}
		extensions = append(extensions, ext)
	}
	sort.Strings(extensions)

	// Extract cluster name from the profile.
	clusterName := profile.SiteName
	// DELETE IN: 4.2.0.
	//
	// Older versions of tsh did not always store the cluster name in the
	// profile. If no cluster name is found, fallback to the name of the profile
	// for backward compatibility.
	if clusterName == "" {
		clusterName = profile.Name()
	}

	return &ProfileStatus{
		ProxyURL: url.URL{
			Scheme: "https",
			Host:   profile.WebProxyAddr,
		},
		Username:       profile.Username,
		Logins:         cert.ValidPrincipals,
		ValidUntil:     validUntil,
		Extensions:     extensions,
		Roles:          roles,
		Cluster:        clusterName,
		Traits:         traits,
		ActiveRequests: activeRequests,
	}, nil
}

// fullProfileName takes a profile directory and the host the user is trying
// to connect to and returns the name of the profile file.
func fullProfileName(profileDir string, proxyHost string) (string, error) {
	var err error
	var profileName string

	// If no profile name was passed in, try and extract the active profile from
	// the ~/.tsh/profile symlink. If one was passed in, append .yaml to name.
	if proxyHost == "" {
		profileName, err = os.Readlink(filepath.Join(profileDir, "profile"))
		if err != nil {
			return "", trace.ConvertSystemError(err)
		}
	} else {
		profileName = proxyHost + ".yaml"
	}

	// Make sure the profile requested actually exists.
	_, err = os.Stat(filepath.Join(profileDir, profileName))
	if err != nil {
		return "", trace.ConvertSystemError(err)
	}

	return profileName, nil
}

// Status returns the active profile as well as a list of available profiles.
func Status(profileDir string, proxyHost string) (*ProfileStatus, []*ProfileStatus, error) {
	var err error
	var profile *ProfileStatus
	var others []*ProfileStatus

	// remove ports from proxy host, because profile name is stored
	// by host name
	if proxyHost != "" {
		proxyHost, err = utils.Host(proxyHost)
		if err != nil {
			return nil, nil, trace.Wrap(err)
		}
	}

	// Construct the full path to the profile requested and make sure it exists.
	profileDir = FullProfilePath(profileDir)
	stat, err := os.Stat(profileDir)
	if err != nil {
<<<<<<< HEAD
		if os.IsNotExist(err) {
			log.Debugf("Failed to stat file: %v.", err)
			return nil, nil, trace.NotFound(err.Error())
		} else if os.IsPermission(err) {
			return nil, nil, trace.AccessDenied(err.Error())
		}
=======
		return nil, nil, trace.NotFound(err.Error())
>>>>>>> 9b612a07
	}
	if !stat.IsDir() {
		return nil, nil, trace.BadParameter("profile path not a directory")
	}

	// Construct the name of the profile requested. If an empty string was
	// passed in, the name of the active profile will be extracted from the
	// ~/.tsh/profile symlink.
	profileName, err := fullProfileName(profileDir, proxyHost)
	if err != nil {
		if trace.IsNotFound(err) {
			return nil, nil, trace.NotFound("not logged in")
		}
		return nil, nil, trace.Wrap(err)
	}

	// Read in the active profile first. If readProfile returns trace.NotFound,
	// that means the profile may have been corrupted (for example keys were
	// deleted but profile exists), treat this as the user not being logged in.
	profile, err = readProfile(profileDir, profileName)
	if err != nil {
		if !trace.IsNotFound(err) {
			return nil, nil, trace.Wrap(err)
		}
		// Make sure the profile is nil, which tsh uses to detect that no
		// active profile exists.
		profile = nil
	}

	// Next, get list of all other available profiles. Filter out logged in
	// profile if it exists and return a slice of *ProfileStatus.
	files, err := ioutil.ReadDir(profileDir)
	if err != nil {
		return nil, nil, trace.Wrap(err)
	}
	for _, file := range files {
		if file.IsDir() {
			continue
		}
		if file.Mode()&os.ModeSymlink != 0 {
			continue
		}
		if !strings.HasSuffix(file.Name(), ".yaml") {
			continue
		}
		if file.Name() == profileName {
			continue
		}
		ps, err := readProfile(profileDir, file.Name())
		if err != nil {
			// parts of profile are missing?
			// status skips these files
			if trace.IsNotFound(err) {
				continue
			}
			return nil, nil, trace.Wrap(err)
		}
		others = append(others, ps)
	}

	return profile, others, nil
}

// LoadProfile populates Config with the values stored in the given
// profiles directory. If profileDir is an empty string, the default profile
// directory ~/.tsh is used.
func (c *Config) LoadProfile(profileDir string, proxyName string) error {
	profileDir = FullProfilePath(profileDir)
	// read the profile:
	cp, err := ProfileFromDir(profileDir, ProxyHost(proxyName))
	if err != nil {
		if trace.IsNotFound(err) {
			return nil
		}
		return trace.Wrap(err)
	}

	c.Username = cp.Username
	c.SiteName = cp.SiteName
	c.KubeProxyAddr = cp.KubeProxyAddr
	c.WebProxyAddr = cp.WebProxyAddr
	c.SSHProxyAddr = cp.SSHProxyAddr

	c.LocalForwardPorts, err = ParsePortForwardSpec(cp.ForwardedPorts)
	if err != nil {
		log.Warnf("Unable to parse port forwarding in user profile: %v.", err)
	}

	c.DynamicForwardedPorts, err = ParseDynamicPortForwardSpec(cp.DynamicForwardedPorts)
	if err != nil {
		log.Warnf("Unable to parse dynamic port forwarding in user profile: %v.", err)
	}

	return nil
}

// SaveProfile updates the given profiles directory with the current configuration
// If profileDir is an empty string, the default ~/.tsh is used
func (c *Config) SaveProfile(profileAliasHost, profileDir string, profileOptions ...ProfileOptions) error {
	if c.WebProxyAddr == "" {
		return nil
	}

	// The profile is saved to a directory with the name of the proxy web endpoint.
	webProxyHost, _ := c.WebProxyHostPort()
	profileDir = FullProfilePath(profileDir)
	profilePath := path.Join(profileDir, webProxyHost) + ".yaml"

	profileAliasPath := ""
	if profileAliasHost != "" {
		profileAliasPath = path.Join(profileDir, profileAliasHost) + ".yaml"
	}

	var cp ClientProfile
	cp.Username = c.Username
	cp.WebProxyAddr = c.WebProxyAddr
	cp.SSHProxyAddr = c.SSHProxyAddr
	cp.KubeProxyAddr = c.KubeProxyAddr
	cp.ForwardedPorts = c.LocalForwardPorts.String()
	cp.SiteName = c.SiteName

	// create a profile file and set it current base on the option
	var opts ProfileOptions
	if len(profileOptions) == 0 {
		// default behavior is to override the profile
		opts = ProfileMakeCurrent
	} else {
		for _, flag := range profileOptions {
			opts |= flag
		}
	}
	if err := cp.SaveTo(ProfileLocation{
		AliasPath: profileAliasPath,
		Path:      profilePath,
		Options:   opts,
	}); err != nil {
		return trace.Wrap(err)
	}
	return nil
}

// ParseProxyHost parses the proxyHost string and updates the config.
//
// Format of proxyHost string:
//   proxy_web_addr:<proxy_web_port>,<proxy_ssh_port>
func (c *Config) ParseProxyHost(proxyHost string) error {
	host, port, err := net.SplitHostPort(proxyHost)
	if err != nil {
		host = proxyHost
		port = ""
	}

	// Split on comma.
	parts := strings.Split(port, ",")

	switch {
	// Default ports for both the SSH and Web proxy.
	case len(parts) == 0:
		c.WebProxyAddr = net.JoinHostPort(host, strconv.Itoa(defaults.HTTPListenPort))
		c.SSHProxyAddr = net.JoinHostPort(host, strconv.Itoa(defaults.SSHProxyListenPort))
	// User defined HTTP proxy port, default SSH proxy port.
	case len(parts) == 1:
		webPort := parts[0]
		if webPort == "" {
			webPort = strconv.Itoa(defaults.HTTPListenPort)
		}
		c.WebProxyAddr = net.JoinHostPort(host, webPort)
		c.SSHProxyAddr = net.JoinHostPort(host, strconv.Itoa(defaults.SSHProxyListenPort))
	// User defined HTTP and SSH proxy ports.
	case len(parts) == 2:
		webPort := parts[0]
		if webPort == "" {
			webPort = strconv.Itoa(defaults.HTTPListenPort)
		}
		sshPort := parts[1]
		if sshPort == "" {
			sshPort = strconv.Itoa(defaults.SSHProxyListenPort)
		}
		c.WebProxyAddr = net.JoinHostPort(host, webPort)
		c.SSHProxyAddr = net.JoinHostPort(host, sshPort)
	default:
		return trace.BadParameter("unable to parse port: %v", port)
	}

	return nil
}

// KubeProxyHostPort returns the host and port of the Kubernetes proxy.
func (c *Config) KubeProxyHostPort() (string, int) {
	if c.KubeProxyAddr != "" {
		addr, err := utils.ParseAddr(c.KubeProxyAddr)
		if err == nil {
			return addr.Host(), addr.Port(defaults.KubeProxyListenPort)
		}
	}

	webProxyHost, _ := c.WebProxyHostPort()
	return webProxyHost, defaults.KubeProxyListenPort
}

// KubeClusterAddr returns a public HTTPS address of the proxy for use by
// Kubernetes clients.
func (c *Config) KubeClusterAddr() string {
	host, port := c.KubeProxyHostPort()
	return fmt.Sprintf("https://%s:%d", host, port)
}

// WebProxyHostPort returns the host and port of the web proxy.
func (c *Config) WebProxyHostPort() (string, int) {
	if c.WebProxyAddr != "" {
		addr, err := utils.ParseAddr(c.WebProxyAddr)
		if err == nil {
			return addr.Host(), addr.Port(defaults.HTTPListenPort)
		}
	}

	webProxyHost, _ := c.WebProxyHostPort()
	return webProxyHost, defaults.HTTPListenPort
}

// SSHProxyHostPort returns the host and port of the SSH proxy.
func (c *Config) SSHProxyHostPort() (string, int) {
	if c.SSHProxyAddr != "" {
		addr, err := utils.ParseAddr(c.SSHProxyAddr)
		if err == nil {
			return addr.Host(), addr.Port(defaults.SSHProxyListenPort)
		}
	}

	webProxyHost, _ := c.WebProxyHostPort()
	return webProxyHost, defaults.SSHProxyListenPort
}

// ProxyHost returns the hostname of the proxy server (without any port numbers)
func ProxyHost(proxyHost string) string {
	host, _, err := net.SplitHostPort(proxyHost)
	if err != nil {
		return proxyHost
	}
	return host
}

// ProxySpecified returns true if proxy has been specified.
func (c *Config) ProxySpecified() bool {
	return c.WebProxyAddr != ""
}

// TeleportClient is a wrapper around SSH client with teleport specific
// workflow built in.
// TeleportClient is NOT safe for concurrent use.
type TeleportClient struct {
	Config
	localAgent *LocalKeyAgent

	// OnShellCreated gets called when the shell is created. It's
	// safe to keep it nil.
	OnShellCreated ShellCreatedCallback

	// eventsCh is a channel used to inform clients about events have that
	// occurred during the session.
	eventsCh chan events.EventFields

	// Note: there's no mutex guarding this or localAgent, making
	// TeleportClient NOT safe for concurrent use.
	lastPing *PingResponse
}

// ShellCreatedCallback can be supplied for every teleport client. It will
// be called right after the remote shell is created, but the session
// hasn't begun yet.
//
// It allows clients to cancel SSH action
type ShellCreatedCallback func(s *ssh.Session, c *ssh.Client, terminal io.ReadWriteCloser) (exit bool, err error)

// NewClient creates a TeleportClient object and fully configures it
func NewClient(c *Config) (tc *TeleportClient, err error) {
	if len(c.JumpHosts) > 1 {
		return nil, trace.BadParameter("only one jump host is supported, got %v", len(c.JumpHosts))
	}
	// validate configuration
	if c.Username == "" {
		c.Username, err = Username()
		if err != nil {
			return nil, trace.Wrap(err)
		}
		log.Infof("No teleport login given. defaulting to %s", c.Username)
	}
	if c.WebProxyAddr == "" {
		return nil, trace.BadParameter("No proxy address specified, missed --proxy flag?")
	}
	if c.HostLogin == "" {
		c.HostLogin, err = Username()
		if err != nil {
			return nil, trace.Wrap(err)
		}
		log.Infof("no host login given. defaulting to %s", c.HostLogin)
	}
	if c.KeyTTL == 0 {
		c.KeyTTL = defaults.CertDuration
	}
	c.Namespace = services.ProcessNamespace(c.Namespace)

	tc = &TeleportClient{Config: *c}

	if tc.Stdout == nil {
		tc.Stdout = os.Stdout
	}
	if tc.Stderr == nil {
		tc.Stderr = os.Stderr
	}
	if tc.Stdin == nil {
		tc.Stdin = os.Stdin
	}

	// Create a buffered channel to hold events that occurred during this session.
	// This channel must be buffered because the SSH connection directly feeds
	// into it. Delays in pulling messages off the global SSH request channel
	// could lead to the connection hanging.
	tc.eventsCh = make(chan events.EventFields, 1024)

	// sometimes we need to use external auth without using local auth
	// methods, e.g. in automation daemons
	if c.SkipLocalAuth {
		if len(c.AuthMethods) == 0 {
			return nil, trace.BadParameter("SkipLocalAuth is true but no AuthMethods provided")
		}
		// if the client was passed an agent in the configuration and skip local auth, use
		// the passed in agent.
		if c.Agent != nil {
			tc.localAgent = &LocalKeyAgent{Agent: c.Agent}
		}
	} else {
		// initialize the local agent (auth agent which uses local SSH keys signed by the CA):
		webProxyHost, _ := tc.WebProxyHostPort()
		tc.localAgent, err = NewLocalAgent(c.KeysDir, webProxyHost, c.Username, c.UseLocalSSHAgent)
		if err != nil {
			return nil, trace.Wrap(err)
		}
		if tc.HostKeyCallback == nil {
			tc.HostKeyCallback = tc.localAgent.CheckHostSignature
		}
	}

	return tc, nil
}

// accessPoint returns access point based on the cache policy
func (tc *TeleportClient) accessPoint(clt auth.AccessPoint, proxyHostPort string, clusterName string) (auth.AccessPoint, error) {
	// If no caching policy was set or on Windows (where Teleport does not
	// support file locking at the moment), return direct access to the access
	// point.
	if tc.CachePolicy == nil || runtime.GOOS == teleport.WindowsOS {
		log.Debugf("not using caching access point")
		return clt, nil
	}
	return clt, nil
}

// LocalAgent is a getter function for the client's local agent
func (tc *TeleportClient) LocalAgent() *LocalKeyAgent {
	return tc.localAgent
}

// getTargetNodes returns a list of node addresses this SSH command needs to
// operate on.
func (tc *TeleportClient) getTargetNodes(ctx context.Context, proxy *ProxyClient) ([]string, error) {
	var (
		err    error
		nodes  []services.Server
		retval = make([]string, 0)
	)
	if tc.Labels != nil && len(tc.Labels) > 0 {
		nodes, err = proxy.FindServersByLabels(ctx, tc.Namespace, tc.Labels)
		if err != nil {
			return nil, trace.Wrap(err)
		}
		for i := 0; i < len(nodes); i++ {
			addr := nodes[i].GetAddr()
			if addr == "" {
				// address is empty, try dialing by UUID instead.
				addr = fmt.Sprintf("%s:0", nodes[i].GetName())
			}
			retval = append(retval, addr)
		}
	}
	if len(nodes) == 0 {
		// detect the common error when users use host:port address format
		_, port, err := net.SplitHostPort(tc.Host)
		// client has used host:port notation
		if err == nil {
			return nil, trace.BadParameter(
				"please use ssh subcommand with '--port=%v' flag instead of semicolon",
				port)
		}
		addr := net.JoinHostPort(tc.Host, strconv.Itoa(tc.HostPort))
		retval = append(retval, addr)
	}
	return retval, nil
}

// GenerateCertsForCluster generates certificates for the user
// that have a metadata instructing server to route the requests to the cluster
func (tc *TeleportClient) GenerateCertsForCluster(ctx context.Context, routeToCluster string) error {
	proxyClient, err := tc.ConnectToProxy(ctx)
	if err != nil {
		return trace.Wrap(err)
	}
	return proxyClient.GenerateCertsForCluster(ctx, routeToCluster)
}

func (tc *TeleportClient) ReissueUserCerts(ctx context.Context, params ReissueParams) error {
	proxyClient, err := tc.ConnectToProxy(ctx)
	if err != nil {
		return trace.Wrap(err)
	}
	return proxyClient.ReissueUserCerts(ctx, params)
}

// CreateAccessRequest registers a new access request with the auth server.
func (tc *TeleportClient) CreateAccessRequest(ctx context.Context, req services.AccessRequest) error {
	proxyClient, err := tc.ConnectToProxy(ctx)
	if err != nil {
		return trace.Wrap(err)
	}
	return proxyClient.CreateAccessRequest(ctx, req)
}

// GetAccessRequests loads all access requests matching the supplied filter.
func (tc *TeleportClient) GetAccessRequests(ctx context.Context, filter services.AccessRequestFilter) ([]services.AccessRequest, error) {
	proxyClient, err := tc.ConnectToProxy(ctx)
	if err != nil {
		return nil, trace.Wrap(err)
	}
	return proxyClient.GetAccessRequests(ctx, filter)
}

// NewWatcher sets up a new event watcher.
func (tc *TeleportClient) NewWatcher(ctx context.Context, watch services.Watch) (services.Watcher, error) {
	proxyClient, err := tc.ConnectToProxy(ctx)
	if err != nil {
		return nil, trace.Wrap(err)
	}
	return proxyClient.NewWatcher(ctx, watch)
}

// SSH connects to a node and, if 'command' is specified, executes the command on it,
// otherwise runs interactive shell
//
// Returns nil if successful, or (possibly) *exec.ExitError
func (tc *TeleportClient) SSH(ctx context.Context, command []string, runLocally bool) error {
	// connect to proxy first:
	if !tc.Config.ProxySpecified() {
		return trace.BadParameter("proxy server is not specified")
	}
	proxyClient, err := tc.ConnectToProxy(ctx)
	if err != nil {
		return trace.Wrap(err)
	}
	defer proxyClient.Close()
	siteInfo, err := proxyClient.currentCluster()
	if err != nil {
		return trace.Wrap(err)
	}
	// which nodes are we executing this commands on?
	nodeAddrs, err := tc.getTargetNodes(ctx, proxyClient)
	if err != nil {
		return trace.Wrap(err)
	}
	if len(nodeAddrs) == 0 {
		return trace.BadParameter("no target host specified")
	}
	nodeClient, err := proxyClient.ConnectToNode(
		ctx,
		NodeAddr{Addr: nodeAddrs[0], Namespace: tc.Namespace, Cluster: siteInfo.Name},
		tc.Config.HostLogin,
		false)
	if err != nil {
		tc.ExitStatus = 1
		return trace.Wrap(err)
	}
	defer nodeClient.Close()

	// If forwarding ports were specified, start port forwarding.
	tc.startPortForwarding(ctx, nodeClient)

	// If no remote command execution was requested, block on the context which
	// will unblock upon error or SIGINT.
	if tc.NoRemoteExec {
		log.Debugf("Connected to node, no remote command execution was requested, blocking until context closes.")
		<-ctx.Done()

		// Only return an error if the context was canceled by something other than SIGINT.
		if ctx.Err() != context.Canceled {
			return ctx.Err()
		}
		return nil
	}

	// After port forwarding, run a local command that uses the connection, and
	// then disconnect.
	if runLocally {
		if len(tc.Config.LocalForwardPorts) == 0 {
			fmt.Println("Executing command locally without connecting to any servers. This makes no sense.")
		}
		return runLocalCommand(command)
	}

	// Issue "exec" request(s) to run on remote node(s).
	if len(command) > 0 {
		if len(nodeAddrs) > 1 {
			fmt.Printf("\x1b[1mWARNING\x1b[0m: Multiple nodes matched label selector, running command on all.")
			return tc.runCommandOnNodes(ctx, siteInfo.Name, nodeAddrs, proxyClient, command)
		}
		// Reuse the existing nodeClient we connected above.
		return tc.runCommand(ctx, nodeClient, command)
	}

	// Issue "shell" request to run single node.
	if len(nodeAddrs) > 1 {
		fmt.Printf("\x1b[1mWARNING\x1b[0m: Multiple nodes match the label selector, picking first: %v\n", nodeAddrs[0])
	}
	return tc.runShell(nodeClient, nil)
}

func (tc *TeleportClient) startPortForwarding(ctx context.Context, nodeClient *NodeClient) {
	if len(tc.Config.LocalForwardPorts) > 0 {
		for _, fp := range tc.Config.LocalForwardPorts {
			addr := net.JoinHostPort(fp.SrcIP, strconv.Itoa(fp.SrcPort))
			socket, err := net.Listen("tcp", addr)
			if err != nil {
				log.Errorf("Failed to bind to %v: %v.", addr, err)
				continue
			}
			go nodeClient.listenAndForward(ctx, socket, net.JoinHostPort(fp.DestHost, strconv.Itoa(fp.DestPort)))
		}
	}
	if len(tc.Config.DynamicForwardedPorts) > 0 {
		for _, fp := range tc.Config.DynamicForwardedPorts {
			addr := net.JoinHostPort(fp.SrcIP, strconv.Itoa(fp.SrcPort))
			socket, err := net.Listen("tcp", addr)
			if err != nil {
				log.Errorf("Failed to bind to %v: %v.", addr, err)
				continue
			}
			go nodeClient.dynamicListenAndForward(ctx, socket)
		}
	}
}

// Join connects to the existing/active SSH session
func (tc *TeleportClient) Join(ctx context.Context, namespace string, sessionID session.ID, input io.Reader) (err error) {
	if namespace == "" {
		return trace.BadParameter(auth.MissingNamespaceError)
	}
	tc.Stdin = input
	if sessionID.Check() != nil {
		return trace.Errorf("Invalid session ID format: %s", string(sessionID))
	}
	var notFoundErrorMessage = fmt.Sprintf("session '%s' not found or it has ended", sessionID)

	// connect to proxy:
	if !tc.Config.ProxySpecified() {
		return trace.BadParameter("proxy server is not specified")
	}
	proxyClient, err := tc.ConnectToProxy(ctx)
	if err != nil {
		return trace.Wrap(err)
	}
	defer proxyClient.Close()
	site, err := proxyClient.ConnectToCurrentCluster(ctx, false)
	if err != nil {
		return trace.Wrap(err)
	}

	// find the session ID on the site:
	sessions, err := site.GetSessions(namespace)
	if err != nil {
		return trace.Wrap(err)
	}
	var session *session.Session
	for _, s := range sessions {
		if s.ID == sessionID {
			session = &s
			break
		}
	}
	if session == nil {
		return trace.NotFound(notFoundErrorMessage)
	}

	// pick the 1st party of the session and use his server ID to connect to
	if len(session.Parties) == 0 {
		return trace.NotFound(notFoundErrorMessage)
	}
	serverID := session.Parties[0].ServerID

	// find a server address by its ID
	nodes, err := site.GetNodes(namespace, services.SkipValidation())
	if err != nil {
		return trace.Wrap(err)
	}
	var node services.Server
	for _, n := range nodes {
		if n.GetName() == serverID {
			node = n
			break
		}
	}
	if node == nil {
		return trace.NotFound(notFoundErrorMessage)
	}
	target := node.GetAddr()
	if target == "" {
		// address is empty, try dialing by UUID instead
		target = fmt.Sprintf("%s:0", serverID)
	}
	// connect to server:
	nc, err := proxyClient.ConnectToNode(ctx, NodeAddr{
		Addr:      target,
		Namespace: tc.Namespace,
		Cluster:   tc.SiteName,
	}, tc.Config.HostLogin, false)
	if err != nil {
		return trace.Wrap(err)
	}
	defer nc.Close()

	// Start forwarding ports if configured.
	tc.startPortForwarding(ctx, nc)

	// running shell with a given session means "join" it:
	return tc.runShell(nc, session)
}

// Play replays the recorded session
func (tc *TeleportClient) Play(ctx context.Context, namespace, sessionID string) (err error) {
	if namespace == "" {
		return trace.BadParameter(auth.MissingNamespaceError)
	}
	sid, err := session.ParseID(sessionID)
	if err != nil {
		return fmt.Errorf("'%v' is not a valid session ID (must be GUID)", sid)
	}
	// connect to the auth server (site) who made the recording
	proxyClient, err := tc.ConnectToProxy(ctx)
	if err != nil {
		return trace.Wrap(err)
	}
	site, err := proxyClient.ConnectToCurrentCluster(ctx, false)
	if err != nil {
		return trace.Wrap(err)
	}
	// request events for that session (to get timing data)
	sessionEvents, err := site.GetSessionEvents(namespace, *sid, 0, true)
	if err != nil {
		return trace.Wrap(err)
	}

	// read the stream into a buffer:
	var stream []byte
	for {
		tmp, err := site.GetSessionChunk(namespace, *sid, len(stream), events.MaxChunkBytes)
		if err != nil {
			return trace.Wrap(err)
		}
		if len(tmp) == 0 {
			break
		}
		stream = append(stream, tmp...)
	}

	// configure terminal for direct unbuffered echo-less input:
	if term.IsTerminal(0) {
		state, err := term.SetRawTerminal(0)
		if err != nil {
			return nil
		}
		defer term.RestoreTerminal(0, state)
	}
	player := newSessionPlayer(sessionEvents, stream)
	// keys:
	const (
		keyCtrlC = 3
		keyCtrlD = 4
		keySpace = 32
		keyLeft  = 68
		keyRight = 67
		keyUp    = 65
		keyDown  = 66
	)
	// playback control goroutine
	go func() {
		defer player.Stop()
		key := make([]byte, 1)
		for {
			_, err = os.Stdin.Read(key)
			if err != nil {
				return
			}
			switch key[0] {
			// Ctrl+C or Ctrl+D
			case keyCtrlC, keyCtrlD:
				return
			// Space key
			case keySpace:
				player.TogglePause()
			// <- arrow
			case keyLeft, keyDown:
				player.Rewind()
			// -> arrow
			case keyRight, keyUp:
				player.Forward()
			}
		}
	}()

	// player starts playing in its own goroutine
	player.Play()

	// wait for keypresses loop to end
	<-player.stopC
	fmt.Println("\n\nend of session playback")
	return trace.Wrap(err)
}

// ExecuteSCP executes SCP command. It executes scp.Command using
// lower-level API integrations that mimic SCP CLI command behavior
func (tc *TeleportClient) ExecuteSCP(ctx context.Context, cmd scp.Command) (err error) {
	// connect to proxy first:
	if !tc.Config.ProxySpecified() {
		return trace.BadParameter("proxy server is not specified")
	}

	proxyClient, err := tc.ConnectToProxy(ctx)
	if err != nil {
		return trace.Wrap(err)
	}
	defer proxyClient.Close()

	clusterInfo, err := proxyClient.currentCluster()
	if err != nil {
		return trace.Wrap(err)
	}

	// which nodes are we executing this commands on?
	nodeAddrs, err := tc.getTargetNodes(ctx, proxyClient)
	if err != nil {
		return trace.Wrap(err)
	}
	if len(nodeAddrs) == 0 {
		return trace.BadParameter("no target host specified")
	}

	nodeClient, err := proxyClient.ConnectToNode(
		ctx,
		NodeAddr{Addr: nodeAddrs[0], Namespace: tc.Namespace, Cluster: clusterInfo.Name},
		tc.Config.HostLogin,
		false)
	if err != nil {
		tc.ExitStatus = 1
		return trace.Wrap(err)
	}

	err = nodeClient.ExecuteSCP(cmd)
	if err != nil {
		// converts SSH error code to tc.ExitStatus
		exitError, _ := trace.Unwrap(err).(*ssh.ExitError)
		if exitError != nil {
			tc.ExitStatus = exitError.ExitStatus()
		}
		return err

	}

	return nil
}

// SCP securely copies file(s) from one SSH server to another
func (tc *TeleportClient) SCP(ctx context.Context, args []string, port int, recursive bool, quiet bool) (err error) {
	if len(args) < 2 {
		return trace.Errorf("Need at least two arguments for scp")
	}
	first := args[0]
	last := args[len(args)-1]

	// local copy?
	if !isRemoteDest(first) && !isRemoteDest(last) {
		return trace.BadParameter("making local copies is not supported")
	}

	if !tc.Config.ProxySpecified() {
		return trace.BadParameter("proxy server is not specified")
	}
	log.Infof("Connecting to proxy to copy (recursively=%v)...", recursive)
	proxyClient, err := tc.ConnectToProxy(ctx)
	if err != nil {
		return trace.Wrap(err)
	}
	defer proxyClient.Close()

	// helper function connects to the src/target node:
	connectToNode := func(addr string) (*NodeClient, error) {
		// determine which cluster we're connecting to:
		siteInfo, err := proxyClient.currentCluster()
		if err != nil {
			return nil, trace.Wrap(err)
		}
		return proxyClient.ConnectToNode(ctx,
			NodeAddr{Addr: addr, Namespace: tc.Namespace, Cluster: siteInfo.Name},
			tc.HostLogin, false)
	}

	var progressWriter io.Writer
	if !quiet {
		progressWriter = tc.Stdout
	}

	// gets called to convert SSH error code to tc.ExitStatus
	onError := func(err error) error {
		exitError, _ := trace.Unwrap(err).(*ssh.ExitError)
		if exitError != nil {
			tc.ExitStatus = exitError.ExitStatus()
		}
		return err
	}
	// upload:
	if isRemoteDest(last) {
		filesToUpload := args[:len(args)-1]

		// If more than a single file were provided, scp must be in directory mode
		// and the target on the remote host needs to be a directory.
		var directoryMode bool
		if len(filesToUpload) > 1 {
			directoryMode = true
		}

		dest, err := scp.ParseSCPDestination(last)
		if err != nil {
			return trace.Wrap(err)
		}
		if dest.Login != "" {
			tc.HostLogin = dest.Login
		}
		addr := net.JoinHostPort(dest.Host.Host(), strconv.Itoa(port))

		client, err := connectToNode(addr)
		if err != nil {
			return trace.Wrap(err)
		}

		// copy everything except the last arg (that's destination)
		for _, src := range filesToUpload {
			scpConfig := scp.Config{
				User:           tc.Username,
				ProgressWriter: progressWriter,
				RemoteLocation: dest.Path,
				Flags: scp.Flags{
					Target:        []string{src},
					Recursive:     recursive,
					DirectoryMode: directoryMode,
				},
			}

			cmd, err := scp.CreateUploadCommand(scpConfig)
			if err != nil {
				return trace.Wrap(err)
			}

			err = client.ExecuteSCP(cmd)
			if err != nil {
				return onError(err)
			}
		}
		// download:
	} else {
		src, err := scp.ParseSCPDestination(first)
		if err != nil {
			return trace.Wrap(err)
		}
		addr := net.JoinHostPort(src.Host.Host(), strconv.Itoa(port))
		if src.Login != "" {
			tc.HostLogin = src.Login
		}
		client, err := connectToNode(addr)
		if err != nil {
			return trace.Wrap(err)
		}
		// copy everything except the last arg (that's destination)
		for _, dest := range args[1:] {
			scpConfig := scp.Config{
				User: tc.Username,
				Flags: scp.Flags{
					Recursive: recursive,
					Target:    []string{dest},
				},
				RemoteLocation: src.Path,
				ProgressWriter: progressWriter,
			}

			cmd, err := scp.CreateDownloadCommand(scpConfig)
			if err != nil {
				return trace.Wrap(err)
			}

			err = client.ExecuteSCP(cmd)
			if err != nil {
				return onError(err)
			}
		}
	}
	return nil
}

func isRemoteDest(name string) bool {
	return strings.ContainsRune(name, ':')
}

// ListNodes returns a list of nodes connected to a proxy
func (tc *TeleportClient) ListNodes(ctx context.Context) ([]services.Server, error) {
	var err error
	// userhost is specified? that must be labels
	if tc.Host != "" {
		tc.Labels, err = ParseLabelSpec(tc.Host)
		if err != nil {
			return nil, trace.Wrap(err)
		}
	}

	// connect to the proxy and ask it to return a full list of servers
	proxyClient, err := tc.ConnectToProxy(ctx)
	if err != nil {
		return nil, trace.Wrap(err)
	}
	defer proxyClient.Close()

	return proxyClient.FindServersByLabels(ctx, tc.Namespace, tc.Labels)
}

// ListAllNodes is the same as ListNodes except that it ignores labels.
func (tc *TeleportClient) ListAllNodes(ctx context.Context) ([]services.Server, error) {
	proxyClient, err := tc.ConnectToProxy(ctx)
	if err != nil {
		return nil, trace.Wrap(err)
	}
	defer proxyClient.Close()

	return proxyClient.FindServersByLabels(ctx, tc.Namespace, nil)
}

// runCommandOnNodes executes a given bash command on a bunch of remote nodes.
func (tc *TeleportClient) runCommandOnNodes(
	ctx context.Context, siteName string, nodeAddresses []string, proxyClient *ProxyClient, command []string) error {

	resultsC := make(chan error, len(nodeAddresses))
	for _, address := range nodeAddresses {
		go func(address string) {
			var err error
			defer func() {
				resultsC <- err
			}()

			var nodeClient *NodeClient
			nodeClient, err = proxyClient.ConnectToNode(ctx,
				NodeAddr{Addr: address, Namespace: tc.Namespace, Cluster: siteName},
				tc.Config.HostLogin, false)
			if err != nil {
				// err is passed to resultsC in the defer above.
				fmt.Fprintln(tc.Stderr, err)
				return
			}
			defer nodeClient.Close()

			fmt.Printf("Running command on %v:\n", address)
			err = tc.runCommand(ctx, nodeClient, command)
			// err is passed to resultsC in the defer above.
		}(address)
	}
	var lastError error
	for range nodeAddresses {
		if err := <-resultsC; err != nil {
			lastError = err
		}
	}
	return trace.Wrap(lastError)
}

// runCommand executes a given bash command on an established NodeClient.
func (tc *TeleportClient) runCommand(ctx context.Context, nodeClient *NodeClient, command []string) error {
	nodeSession, err := newSession(nodeClient, nil, tc.Config.Env, tc.Stdin, tc.Stdout, tc.Stderr, tc.useLegacyID(nodeClient), tc.EnableEscapeSequences)
	if err != nil {
		return trace.Wrap(err)
	}
	defer nodeSession.Close()
	if err := nodeSession.runCommand(ctx, command, tc.OnShellCreated, tc.Config.Interactive); err != nil {
		originErr := trace.Unwrap(err)
		exitErr, ok := originErr.(*ssh.ExitError)
		if ok {
			tc.ExitStatus = exitErr.ExitStatus()
		} else {
			// if an error occurs, but no exit status is passed back, GoSSH returns
			// a generic error like this. in this case the error message is printed
			// to stderr by the remote process so we have to quietly return 1:
			if strings.Contains(originErr.Error(), "exited without exit status") {
				tc.ExitStatus = 1
			}
		}

		return trace.Wrap(err)
	}

	return nil
}

// runShell starts an interactive SSH session/shell.
// sessionID : when empty, creates a new shell. otherwise it tries to join the existing session.
func (tc *TeleportClient) runShell(nodeClient *NodeClient, sessToJoin *session.Session) error {
	nodeSession, err := newSession(nodeClient, sessToJoin, tc.Env, tc.Stdin, tc.Stdout, tc.Stderr, tc.useLegacyID(nodeClient), tc.EnableEscapeSequences)
	if err != nil {
		return trace.Wrap(err)
	}
	if err = nodeSession.runShell(tc.OnShellCreated); err != nil {
		return trace.Wrap(err)
	}
	if nodeSession.ExitMsg == "" {
		fmt.Fprintln(tc.Stderr, "the connection was closed on the remote side on ", time.Now().Format(time.RFC822))
	} else {
		fmt.Fprintln(tc.Stderr, nodeSession.ExitMsg)
	}
	return nil
}

// getProxyLogin determines which SSH principal to use when connecting to proxy.
func (tc *TeleportClient) getProxySSHPrincipal() string {
	proxyPrincipal := tc.Config.HostLogin
	if tc.DefaultPrincipal != "" {
		proxyPrincipal = tc.DefaultPrincipal
	}
	if len(tc.JumpHosts) > 1 && tc.JumpHosts[0].Username != "" {
		log.Debugf("Setting proxy login to jump host's parameter user %q", tc.JumpHosts[0].Username)
		proxyPrincipal = tc.JumpHosts[0].Username
	}
	// see if we already have a signed key in the cache, we'll use that instead
	if !tc.Config.SkipLocalAuth && tc.localAgent != nil {
		signers, err := tc.localAgent.Signers()
		if err != nil || len(signers) == 0 {
			return proxyPrincipal
		}
		cert, ok := signers[0].PublicKey().(*ssh.Certificate)
		if ok && len(cert.ValidPrincipals) > 0 {
			return cert.ValidPrincipals[0]
		}
	}
	return proxyPrincipal
}

// authMethods returns a list (slice) of all SSH auth methods this client
// can use to try to authenticate
func (tc *TeleportClient) authMethods() []ssh.AuthMethod {
	m := append([]ssh.AuthMethod(nil), tc.Config.AuthMethods...)
	if tc.localAgent != nil {
		m = append(m, tc.localAgent.AuthMethods()...)
	}
	return m
}

// ConnectToProxy will dial to the proxy server and return a ProxyClient when
// successful. If the passed in context is canceled, this function will return
// a trace.ConnectionProblem right away.
func (tc *TeleportClient) ConnectToProxy(ctx context.Context) (*ProxyClient, error) {
	var err error
	var proxyClient *ProxyClient

	// Use connectContext and the cancel function to signal when a response is
	// returned from connectToProxy.
	connectContext, cancel := context.WithCancel(context.Background())
	go func() {
		defer cancel()
		proxyClient, err = tc.connectToProxy(ctx)
	}()

	select {
	// ConnectToProxy returned a result, return that back to the caller.
	case <-connectContext.Done():
		return proxyClient, trace.Wrap(err)
	// The passed in context timed out. This is often due to the network being
	// down and the user hitting Ctrl-C.
	case <-ctx.Done():
		return nil, trace.ConnectionProblem(ctx.Err(), "connection canceled")
	}
}

// connectToProxy will dial to the proxy server and return a ProxyClient when
// successful.
func (tc *TeleportClient) connectToProxy(ctx context.Context) (*ProxyClient, error) {
	proxyPrincipal := tc.getProxySSHPrincipal()
	sshConfig := &ssh.ClientConfig{
		User:            proxyPrincipal,
		HostKeyCallback: tc.HostKeyCallback,
	}

	sshProxyAddr := tc.Config.SSHProxyAddr
	if len(tc.JumpHosts) > 0 {
		log.Debugf("Overriding SSH proxy to JumpHosts's address %q", tc.JumpHosts[0].Addr.String())
		sshProxyAddr = tc.JumpHosts[0].Addr.Addr
	}

	// helper to create a ProxyClient struct
	makeProxyClient := func(sshClient *ssh.Client, m ssh.AuthMethod) *ProxyClient {
		return &ProxyClient{
			teleportClient:  tc,
			Client:          sshClient,
			proxyAddress:    sshProxyAddr,
			proxyPrincipal:  proxyPrincipal,
			hostKeyCallback: sshConfig.HostKeyCallback,
			authMethod:      m,
			hostLogin:       tc.Config.HostLogin,
			siteName:        tc.Config.SiteName,
			clientAddr:      tc.ClientAddr,
		}
	}
	successMsg := fmt.Sprintf("Successful auth with proxy %v", sshProxyAddr)
	var err error
	// try to authenticate using every non interactive auth method we have:
	for i, m := range tc.authMethods() {
		log.Infof("Connecting proxy=%v login='%v' method=%d", sshProxyAddr, sshConfig.User, i)
		var sshClient *ssh.Client

		sshConfig.Auth = []ssh.AuthMethod{m}
		sshClient, err = ssh.Dial("tcp", sshProxyAddr, sshConfig)
		if err != nil {
			log.Warningf("Failed to authenticate with proxy: %v", err)
			err = trace.BadParameter("failed to authenticate with proxy %v: %v", sshProxyAddr, err)
			continue
		}
		log.Infof(successMsg)
		return makeProxyClient(sshClient, m), nil
	}
	// we have exhausted all auth existing auth methods and local login
	// is disabled in configuration, or the user refused connecting to untrusted hosts
	if err == nil {
		err = trace.BadParameter("failed to authenticate with proxy %v", tc.Config.SSHProxyAddr)
	}
	return nil, trace.Wrap(err)
}

// Logout removes certificate and key for the currently logged in user from
// the filesystem and agent.
func (tc *TeleportClient) Logout() error {
	if tc.localAgent == nil {
		return nil
	}
	if err := tc.localAgent.DeleteKey(); err != nil {
		return trace.Wrap(err)
	}

	return nil
}

// LogoutAll removes all certificates for all users from the filesystem
// and agent.
func (tc *TeleportClient) LogoutAll() error {
	if tc.localAgent == nil {
		return nil
	}
	if err := tc.localAgent.DeleteKeys(); err != nil {
		return trace.Wrap(err)
	}
	return nil
}

// Login logs the user into a Teleport cluster by talking to a Teleport proxy.
//
// If 'activateKey' is true, saves the received session cert into the local
// keystore (and into the ssh-agent) for future use.
//
func (tc *TeleportClient) Login(ctx context.Context, activateKey bool) (*Key, error) {
	// preserve original web proxy host that could have
	webProxyHost, _ := tc.WebProxyHostPort()

	// Ping the endpoint to see if it's up and find the type of authentication
	// supported.
	pr, err := tc.Ping(ctx)
	if err != nil {
		return nil, trace.Wrap(err)
	}

	// generate a new keypair. the public key will be signed via proxy if client's
	// password+OTP are valid
	key, err := NewKey()
	if err != nil {
		return nil, trace.Wrap(err)
	}

	var response *auth.SSHLoginResponse

	switch pr.Auth.Type {
	case teleport.Local:
		response, err = tc.localLogin(ctx, pr.Auth.SecondFactor, key.Pub)
		if err != nil {
			return nil, trace.Wrap(err)
		}
	case teleport.OIDC:
		response, err = tc.ssoLogin(ctx, pr.Auth.OIDC.Name, key.Pub, teleport.OIDC)
		if err != nil {
			return nil, trace.Wrap(err)
		}

		// in this case identity is returned by the proxy
		tc.Username = response.Username
		if tc.localAgent != nil {
			tc.localAgent.username = response.Username
		}
	case teleport.SAML:
		response, err = tc.ssoLogin(ctx, pr.Auth.SAML.Name, key.Pub, teleport.SAML)
		if err != nil {
			return nil, trace.Wrap(err)
		}
		// in this case identity is returned by the proxy
		tc.Username = response.Username
		if tc.localAgent != nil {
			tc.localAgent.username = response.Username
		}
	case teleport.Github:
		response, err = tc.ssoLogin(ctx, pr.Auth.Github.Name, key.Pub, teleport.Github)
		if err != nil {
			return nil, trace.Wrap(err)
		}
		// in this case identity is returned by the proxy
		tc.Username = response.Username
		if tc.localAgent != nil {
			tc.localAgent.username = response.Username
		}
	default:
		return nil, trace.BadParameter("unsupported authentication type: %q", pr.Auth.Type)
	}

	// extract the new certificate out of the response
	key.Cert = response.Cert
	key.TLSCert = response.TLSCert
	key.ProxyHost = webProxyHost
	key.TrustedCA = response.HostSigners

	// Check that a host certificate for at least one cluster was returned and
	// extract the name of the current cluster from the first host certificate.
	if len(response.HostSigners) <= 0 {
		return nil, trace.BadParameter("bad response from the server: expected at least one certificate, got 0")
	}

	// Add the cluster name into the key from the host certificate.
	key.ClusterName = response.HostSigners[0].ClusterName

	if activateKey && tc.localAgent != nil {
		// save the list of CAs client trusts to ~/.tsh/known_hosts
		err = tc.localAgent.AddHostSignersToCache(response.HostSigners)
		if err != nil {
			return nil, trace.Wrap(err)
		}

		// save the list of TLS CAs client trusts
		err = tc.localAgent.SaveCerts(response.HostSigners)
		if err != nil {
			return nil, trace.Wrap(err)
		}

		// save the cert to the local storage (~/.tsh usually):
		_, err = tc.localAgent.AddKey(key)
		if err != nil {
			return nil, trace.Wrap(err)
		}

		// Connect to the Auth Server of the main cluster and fetch the known hosts
		// for this cluster.
		if err := tc.UpdateTrustedCA(ctx, key.ClusterName); err != nil {
			return nil, trace.Wrap(err)
		}

		// Update the cluster name (which will be saved in the profile) with the
		// name of the cluster the caller requested to connect to.
		tc.SiteName, err = updateClusterName(ctx, tc, tc.SiteName, response.HostSigners)
		if err != nil {
			return nil, trace.Wrap(err)
		}
	}
	return key, nil
}

// Ping makes a ping request to the proxy, and updates tc based on the
// response. The successful ping response is cached, multiple calls to Ping
// will return the original response and skip the round-trip.
//
// Ping can be called for its side-effect of applying the proxy-provided
// settings (such as various listening addresses).
func (tc *TeleportClient) Ping(ctx context.Context) (*PingResponse, error) {
	// If, at some point, there's a need to bypass this caching, consider
	// adding a bool argument. At the time of writing this we always want to
	// cache.
	if tc.lastPing != nil {
		return tc.lastPing, nil
	}
	pr, err := Ping(
		ctx,
		tc.WebProxyAddr,
		tc.InsecureSkipVerify,
		loopbackPool(tc.WebProxyAddr),
		tc.AuthConnector)
	if err != nil {
		return nil, trace.Wrap(err)
	}

	// If version checking was requested and the server advertises a minimum version.
	if tc.CheckVersions && pr.MinClientVersion != "" {
		if err := utils.CheckVersions(teleport.Version, pr.MinClientVersion); err != nil {
			return nil, trace.Wrap(err)
		}
	}

	// Update tc with proxy settings specified in Ping response.
	if err := tc.applyProxySettings(pr.Proxy); err != nil {
		return nil, trace.Wrap(err)
	}

	tc.lastPing = pr

	return pr, nil
}

// certGetter is used in updateClusterName to control the response of
// GetTrustedCA in testing.
type certGetter interface {
	// GetTrustedCA returns a list of trusted clusters.
	GetTrustedCA(context.Context, string) ([]services.CertAuthority, error)
}

// updateClusterName returns the name of the cluster the user is connected to.
func updateClusterName(ctx context.Context, certGetter certGetter, clusterName string, certificates []auth.TrustedCerts) (string, error) {
	// Extract the name of the cluster the caller actually connected to.
	if len(certificates) == 0 {
		return "", trace.BadParameter("missing host certificates")
	}
	certificateClusterName := certificates[0].ClusterName

	// The caller did not specify a cluster name, for example "tsh login", or
	// requested the same name that is on the host certificate. In this case
	// return the cluster name on the host certificate returned.
	if clusterName == "" || clusterName == certificateClusterName {
		return certificateClusterName, nil
	}

	// If the caller requested login to a leaf cluster, make sure the cluster
	// exists.
	leafClusters, err := certGetter.GetTrustedCA(ctx, certificateClusterName)
	if err != nil {
		return "", trace.Wrap(err)
	}
	for _, leafCluster := range leafClusters {
		if leafCluster.GetClusterName() == clusterName {
			return clusterName, nil
		}
	}
	return "", trace.BadParameter(`unknown cluster: %q, run "tsh clusters" for a list of clusters`, clusterName)
}

// GetTrustedCA returns a list of host certificate authorities
// trusted by the cluster client is authenticated with.
func (tc *TeleportClient) GetTrustedCA(ctx context.Context, clusterName string) ([]services.CertAuthority, error) {
	// Connect to the proxy.
	if !tc.Config.ProxySpecified() {
		return nil, trace.BadParameter("proxy server is not specified")
	}
	proxyClient, err := tc.ConnectToProxy(ctx)
	if err != nil {
		return nil, trace.Wrap(err)
	}
	defer proxyClient.Close()

	// Get a client to the Auth Server.
	clt, err := proxyClient.ClusterAccessPoint(ctx, clusterName, true)
	if err != nil {
		return nil, trace.Wrap(err)
	}

	// Get the list of host certificates that this cluster knows about.
	return clt.GetCertAuthorities(services.HostCA, false)
}

// UpdateTrustedCA connects to the Auth Server and fetches all host certificates
// and updates ~/.tsh/keys/proxy/certs.pem and ~/.tsh/known_hosts.
func (tc *TeleportClient) UpdateTrustedCA(ctx context.Context, clusterName string) error {
	if tc.localAgent == nil {
		return trace.BadParameter("TeleportClient.UpdateTrustedCA called on a client without localAgent")
	}
	// Get the list of host certificates that this cluster knows about.
	hostCerts, err := tc.GetTrustedCA(ctx, clusterName)
	if err != nil {
		return trace.Wrap(err)
	}
	trustedCerts := auth.AuthoritiesToTrustedCerts(hostCerts)

	// Update the ~/.tsh/known_hosts file to include all the CA the cluster
	// knows about.
	err = tc.localAgent.AddHostSignersToCache(trustedCerts)
	if err != nil {
		return trace.Wrap(err)
	}

	// Update the CA pool with all the CA the cluster knows about.
	err = tc.localAgent.SaveCerts(trustedCerts)
	if err != nil {
		return trace.Wrap(err)
	}

	return nil
}

// applyProxySettings updates configuration changes based on the advertised
// proxy settings, overriding existing fields in tc.
func (tc *TeleportClient) applyProxySettings(proxySettings ProxySettings) error {
	// Kubernetes proxy settings.
	if proxySettings.Kube.Enabled {
		switch {
		// PublicAddr is the first preference.
		case proxySettings.Kube.PublicAddr != "":
			if _, err := utils.ParseAddr(proxySettings.Kube.PublicAddr); err != nil {
				return trace.BadParameter(
					"failed to parse value received from the server: %q, contact your administrator for help",
					proxySettings.Kube.PublicAddr)
			}
			tc.KubeProxyAddr = proxySettings.Kube.PublicAddr
		// ListenAddr is the second preference.
		case proxySettings.Kube.ListenAddr != "":
			if _, err := utils.ParseAddr(proxySettings.Kube.ListenAddr); err != nil {
				return trace.BadParameter(
					"failed to parse value received from the server: %q, contact your administrator for help",
					proxySettings.Kube.ListenAddr)
			}
			tc.KubeProxyAddr = proxySettings.Kube.ListenAddr
		// If neither PublicAddr nor ListenAddr are passed, use the web
		// interface hostname with default k8s port as a guess.
		default:
			webProxyHost, _ := tc.WebProxyHostPort()
			tc.KubeProxyAddr = fmt.Sprintf("%s:%d", webProxyHost, defaults.KubeProxyListenPort)
		}
	}

	// Read in settings for HTTP endpoint of the proxy.
	if proxySettings.SSH.PublicAddr != "" {
		addr, err := utils.ParseAddr(proxySettings.SSH.PublicAddr)
		if err != nil {
			return trace.BadParameter(
				"failed to parse value received from the server: %q, contact your administrator for help",
				proxySettings.SSH.PublicAddr)
		}
		tc.WebProxyAddr = net.JoinHostPort(addr.Host(), strconv.Itoa(addr.Port(defaults.HTTPListenPort)))

		if tc.localAgent != nil {
			// Update local agent (that reads/writes to ~/.tsh) with the new address
			// of the web proxy. This will control where the keys are stored on disk
			// after login.
			tc.localAgent.UpdateProxyHost(addr.Host())
		}
	}
	// Read in settings for the SSH endpoint of the proxy.
	//
	// If listen_addr is set, take host from ProxyWebHost and port from what
	// was set. This is to maintain backward compatibility when Teleport only
	// supported public_addr.
	if proxySettings.SSH.ListenAddr != "" {
		addr, err := utils.ParseAddr(proxySettings.SSH.ListenAddr)
		if err != nil {
			return trace.BadParameter(
				"failed to parse value received from the server: %q, contact your administrator for help",
				proxySettings.SSH.ListenAddr)
		}
		webProxyHost, _ := tc.WebProxyHostPort()
		tc.SSHProxyAddr = net.JoinHostPort(webProxyHost, strconv.Itoa(addr.Port(defaults.SSHProxyListenPort)))
	}
	// If ssh_public_addr is set, override settings from listen_addr.
	if proxySettings.SSH.SSHPublicAddr != "" {
		addr, err := utils.ParseAddr(proxySettings.SSH.SSHPublicAddr)
		if err != nil {
			return trace.BadParameter(
				"failed to parse value received from the server: %q, contact your administrator for help",
				proxySettings.SSH.SSHPublicAddr)
		}
		tc.SSHProxyAddr = net.JoinHostPort(addr.Host(), strconv.Itoa(addr.Port(defaults.SSHProxyListenPort)))
	}

	return nil
}

func (tc *TeleportClient) localLogin(ctx context.Context, secondFactor string, pub []byte) (*auth.SSHLoginResponse, error) {
	var err error
	var response *auth.SSHLoginResponse

	switch secondFactor {
	case teleport.OFF, teleport.OTP, teleport.TOTP, teleport.HOTP:
		response, err = tc.directLogin(ctx, secondFactor, pub)
		if err != nil {
			return nil, trace.Wrap(err)
		}
	case teleport.U2F:
		response, err = tc.u2fLogin(ctx, pub)
		if err != nil {
			return nil, trace.Wrap(err)
		}
	default:
		return nil, trace.BadParameter("unsupported second factor type: %q", secondFactor)
	}

	return response, nil
}

// AddTrustedCA adds a new CA as trusted CA for this client, used in tests
func (tc *TeleportClient) AddTrustedCA(ca services.CertAuthority) error {
	if tc.localAgent == nil {
		return trace.BadParameter("TeleportClient.AddTrustedCA called on a client without localAgent")
	}
	err := tc.localAgent.AddHostSignersToCache(auth.AuthoritiesToTrustedCerts([]services.CertAuthority{ca}))
	if err != nil {
		return trace.Wrap(err)
	}

	// only host CA has TLS certificates, user CA will overwrite trusted certs
	// to empty file if called
	if ca.GetType() == services.HostCA {
		err = tc.localAgent.SaveCerts(auth.AuthoritiesToTrustedCerts([]services.CertAuthority{ca}))
		if err != nil {
			return trace.Wrap(err)
		}
	}

	return nil
}

// AddKey adds a key to the client's local agent, used in tests.
func (tc *TeleportClient) AddKey(host string, key *Key) (*agent.AddedKey, error) {
	if tc.localAgent == nil {
		return nil, trace.BadParameter("TeleportClient.AddKey called on a client without localAgent")
	}
	return tc.localAgent.AddKey(key)
}

// directLogin asks for a password + HOTP token, makes a request to CA via proxy
func (tc *TeleportClient) directLogin(ctx context.Context, secondFactorType string, pub []byte) (*auth.SSHLoginResponse, error) {
	var err error

	var password string
	var otpToken string

	password, err = tc.AskPassword()
	if err != nil {
		return nil, trace.Wrap(err)
	}

	// only ask for a second factor if it's enabled
	if secondFactorType != teleport.OFF {
		otpToken, err = tc.AskOTP()
		if err != nil {
			return nil, trace.Wrap(err)
		}
	}

	// ask the CA (via proxy) to sign our public key:
	response, err := SSHAgentLogin(ctx, SSHLoginDirect{
		SSHLogin: SSHLogin{
			ProxyAddr:      tc.WebProxyAddr,
			PubKey:         pub,
			TTL:            tc.KeyTTL,
			Insecure:       tc.InsecureSkipVerify,
			Pool:           loopbackPool(tc.WebProxyAddr),
			Compatibility:  tc.CertificateFormat,
			RouteToCluster: tc.SiteName,
		},
		User:     tc.Config.Username,
		Password: password,
		OTPToken: otpToken,
	})

	return response, trace.Wrap(err)
}

// samlLogin opens browser window and uses OIDC or SAML redirect cycle with browser
func (tc *TeleportClient) ssoLogin(ctx context.Context, connectorID string, pub []byte, protocol string) (*auth.SSHLoginResponse, error) {
	log.Debugf("samlLogin start")
	// ask the CA (via proxy) to sign our public key:
	response, err := SSHAgentSSOLogin(ctx, SSHLoginSSO{
		SSHLogin: SSHLogin{
			ProxyAddr:      tc.WebProxyAddr,
			PubKey:         pub,
			TTL:            tc.KeyTTL,
			Insecure:       tc.InsecureSkipVerify,
			Pool:           loopbackPool(tc.WebProxyAddr),
			Compatibility:  tc.CertificateFormat,
			RouteToCluster: tc.SiteName,
		},
		ConnectorID: connectorID,
		Protocol:    protocol,
		BindAddr:    tc.BindAddr,
		Browser:     tc.Browser,
	})
	return response, trace.Wrap(err)
}

// directLogin asks for a password and performs the challenge-response authentication
func (tc *TeleportClient) u2fLogin(ctx context.Context, pub []byte) (*auth.SSHLoginResponse, error) {
	// U2F login requires the official u2f-host executable
	_, err := exec.LookPath("u2f-host")
	if err != nil {
		return nil, trace.Wrap(err)
	}

	password, err := tc.AskPassword()
	if err != nil {
		return nil, trace.Wrap(err)
	}

	response, err := SSHAgentU2FLogin(ctx, SSHLoginU2F{
		SSHLogin: SSHLogin{
			ProxyAddr:      tc.WebProxyAddr,
			PubKey:         pub,
			TTL:            tc.KeyTTL,
			Insecure:       tc.InsecureSkipVerify,
			Pool:           loopbackPool(tc.WebProxyAddr),
			Compatibility:  tc.CertificateFormat,
			RouteToCluster: tc.SiteName,
		},
		User:     tc.Config.Username,
		Password: password,
	})

	return response, trace.Wrap(err)
}

// SendEvent adds a events.EventFields to the channel.
func (tc *TeleportClient) SendEvent(ctx context.Context, e events.EventFields) error {
	// Try and send the event to the eventsCh. If blocking, keep blocking until
	// the passed in context in canceled.
	select {
	case tc.eventsCh <- e:
		return nil
	case <-ctx.Done():
		return trace.Wrap(ctx.Err())
	}
}

// EventsChannel returns a channel that can be used to listen for events that
// occur for this session.
func (tc *TeleportClient) EventsChannel() <-chan events.EventFields {
	return tc.eventsCh
}

// loopbackPool reads trusted CAs if it finds it in a predefined location
// and will work only if target proxy address is loopback
func loopbackPool(proxyAddr string) *x509.CertPool {
	if !utils.IsLoopback(proxyAddr) {
		log.Debugf("not using loopback pool for remote proxy addr: %v", proxyAddr)
		return nil
	}
	log.Debugf("attempting to use loopback pool for local proxy addr: %v", proxyAddr)
	certPool := x509.NewCertPool()

	certPath := filepath.Join(defaults.DataDir, defaults.SelfSignedCertPath)
	pemByte, err := ioutil.ReadFile(certPath)
	if err != nil {
		log.Debugf("could not open any path in: %v", certPath)
		return nil
	}

	for {
		var block *pem.Block
		block, pemByte = pem.Decode(pemByte)
		if block == nil {
			break
		}
		cert, err := x509.ParseCertificate(block.Bytes)
		if err != nil {
			log.Debugf("could not parse cert in: %v, err: %v", certPath, err)
			return nil
		}
		certPool.AddCert(cert)
	}
	log.Debugf("using local pool for loopback proxy: %v, err: %v", certPath, err)
	return certPool
}

// connectToSSHAgent connects to the local SSH agent and returns a agent.Agent.
func connectToSSHAgent() agent.Agent {
	socketPath := os.Getenv(teleport.SSHAuthSock)
	conn, err := agentconn.Dial(socketPath)
	if err != nil {
		log.Errorf("[KEY AGENT] Unable to connect to SSH agent on socket: %q.", socketPath)
		return nil
	}

	log.Infof("[KEY AGENT] Connected to the system agent: %q", socketPath)
	return agent.NewClient(conn)
}

// Username returns the current user's username
func Username() (string, error) {
	u, err := user.Current()
	if err != nil {
		return "", trace.Wrap(err)
	}
	return u.Username, nil
}

// AskOTP prompts the user to enter the OTP token.
func (tc *TeleportClient) AskOTP() (token string, err error) {
	fmt.Printf("Enter your OTP token:\n")
	token, err = lineFromConsole()
	if err != nil {
		fmt.Fprintln(tc.Stderr, err)
		return "", trace.Wrap(err)
	}
	return token, nil
}

// AskPassword prompts the user to enter the password
func (tc *TeleportClient) AskPassword() (pwd string, err error) {
	fmt.Printf("Enter password for Teleport user %v:\n", tc.Config.Username)
	pwd, err = passwordFromConsole()
	if err != nil {
		fmt.Fprintln(tc.Stderr, err)
		return "", trace.Wrap(err)
	}

	return pwd, nil
}

// DELETE IN: 4.1.0
//
// useLegacyID returns true if an old style (UUIDv1) session ID should be
// generated because the client is talking with a older server.
func (tc *TeleportClient) useLegacyID(nodeClient *NodeClient) bool {
	_, err := tc.getServerVersion(nodeClient)
	return trace.IsNotFound(err)
}

type serverResponse struct {
	version string
	err     error
}

// getServerVersion makes a SSH global request to the server to request the
// version.
func (tc *TeleportClient) getServerVersion(nodeClient *NodeClient) (string, error) {
	responseCh := make(chan serverResponse)

	go func() {
		ok, payload, err := nodeClient.Client.SendRequest(teleport.VersionRequest, true, nil)
		if err != nil {
			responseCh <- serverResponse{err: trace.NotFound(err.Error())}
		} else if !ok {
			responseCh <- serverResponse{err: trace.NotFound("server does not support version request")}
		}
		responseCh <- serverResponse{version: string(payload)}
	}()

	select {
	case resp := <-responseCh:
		if resp.err != nil {
			return "", trace.Wrap(resp.err)
		}
		return resp.version, nil
	case <-time.After(500 * time.Millisecond):
		return "", trace.NotFound("timed out waiting for server response")
	}
}

// passwordFromConsole reads from stdin without echoing typed characters to stdout
func passwordFromConsole() (string, error) {
	// syscall.Stdin is not an int on windows. The linter will complain only on
	// linux where syscall.Stdin is an int.
	//
	// nolint:unconvert
	fd := int(syscall.Stdin)
	state, err := terminal.GetState(fd)

	// intercept Ctr+C and restore terminal
	sigCh := make(chan os.Signal, 1)
	closeCh := make(chan int)
	if err != nil {
		log.Warnf("failed reading terminal state: %v", err)
	} else {
		signal.Notify(sigCh, syscall.SIGINT)
		go func() {
			select {
			case <-sigCh:
				terminal.Restore(fd, state)
				os.Exit(1)
			case <-closeCh:
			}
		}()
	}
	defer func() {
		close(closeCh)
	}()

	bytes, err := terminal.ReadPassword(fd)
	return string(bytes), err
}

// lineFromConsole reads a line from stdin
func lineFromConsole() (string, error) {
	bytes, _, err := bufio.NewReader(os.Stdin).ReadLine()
	return string(bytes), err
}

// ParseLabelSpec parses a string like 'name=value,"long name"="quoted value"` into a map like
// { "name" -> "value", "long name" -> "quoted value" }
func ParseLabelSpec(spec string) (map[string]string, error) {
	tokens := []string{}
	var openQuotes = false
	var tokenStart, assignCount int
	var specLen = len(spec)
	// tokenize the label spec:
	for i, ch := range spec {
		endOfToken := false
		// end of line?
		if i+utf8.RuneLen(ch) == specLen {
			i += utf8.RuneLen(ch)
			endOfToken = true
		}
		switch ch {
		case '"':
			openQuotes = !openQuotes
		case '=', ',', ';':
			if !openQuotes {
				endOfToken = true
				if ch == '=' {
					assignCount++
				}
			}
		}
		if endOfToken && i > tokenStart {
			tokens = append(tokens, strings.TrimSpace(strings.Trim(spec[tokenStart:i], `"`)))
			tokenStart = i + 1
		}
	}
	// simple validation of tokenization: must have an even number of tokens (because they're pairs)
	// and the number of such pairs must be equal the number of assignments
	if len(tokens)%2 != 0 || assignCount != len(tokens)/2 {
		return nil, fmt.Errorf("invalid label spec: '%s', should be 'key=value'", spec)
	}
	// break tokens in pairs and put into a map:
	labels := make(map[string]string)
	for i := 0; i < len(tokens); i += 2 {
		labels[tokens[i]] = tokens[i+1]
	}
	return labels, nil
}

// Executes the given command on the client machine (localhost). If no command is given,
// executes shell
func runLocalCommand(command []string) error {
	if len(command) == 0 {
		user, err := user.Current()
		if err != nil {
			return trace.Wrap(err)
		}
		shell, err := shell.GetLoginShell(user.Username)
		if err != nil {
			return trace.Wrap(err)
		}
		command = []string{shell}
	}
	cmd := exec.Command(command[0], command[1:]...)
	cmd.Stderr = os.Stderr
	cmd.Stdin = os.Stdin
	cmd.Stdout = os.Stdout
	return cmd.Run()
}

// String returns the same string spec which can be parsed by ParsePortForwardSpec.
func (fp ForwardedPorts) String() (retval []string) {
	for _, p := range fp {
		retval = append(retval, p.ToString())
	}
	return retval
}

// ParsePortForwardSpec parses parameter to -L flag, i.e. strings like "[ip]:80:remote.host:3000"
// The opposite of this function (spec generation) is ForwardedPorts.String()
func ParsePortForwardSpec(spec []string) (ports ForwardedPorts, err error) {
	if len(spec) == 0 {
		return ports, nil
	}
	const errTemplate = "Invalid port forwarding spec: '%s'. Could be like `80:remote.host:80`"
	ports = make([]ForwardedPort, len(spec))

	for i, str := range spec {
		parts := strings.Split(str, ":")
		if len(parts) < 3 || len(parts) > 4 {
			return nil, fmt.Errorf(errTemplate, str)
		}
		if len(parts) == 3 {
			parts = append([]string{"127.0.0.1"}, parts...)
		}
		p := &ports[i]
		p.SrcIP = parts[0]
		p.SrcPort, err = strconv.Atoi(parts[1])
		if err != nil {
			return nil, fmt.Errorf(errTemplate, str)
		}
		p.DestHost = parts[2]
		p.DestPort, err = strconv.Atoi(parts[3])
		if err != nil {
			return nil, fmt.Errorf(errTemplate, str)
		}
	}
	return ports, nil
}

// String returns the same string spec which can be parsed by
// ParseDynamicPortForwardSpec.
func (fp DynamicForwardedPorts) String() (retval []string) {
	for _, p := range fp {
		retval = append(retval, p.ToString())
	}
	return retval
}

// ParseDynamicPortForwardSpec parses the dynamic port forwarding spec
// passed in the -D flag. The format of the dynamic port forwarding spec
// is [bind_address:]port.
func ParseDynamicPortForwardSpec(spec []string) (DynamicForwardedPorts, error) {
	result := make(DynamicForwardedPorts, 0, len(spec))

	for _, str := range spec {
		// Check whether this is only the port number, like "1080".
		// net.SplitHostPort would fail on that unless there's a colon in
		// front.
		if !strings.Contains(str, ":") {
			str = ":" + str
		}
		host, port, err := net.SplitHostPort(str)
		if err != nil {
			return nil, trace.Wrap(err)
		}

		// If no host is provided, bind to localhost.
		if host == "" {
			host = defaults.Localhost
		}

		srcPort, err := strconv.Atoi(port)
		if err != nil {
			return nil, trace.Wrap(err)
		}

		result = append(result, DynamicForwardedPort{
			SrcIP:   host,
			SrcPort: srcPort,
		})
	}

	return result, nil
}

// InsecureSkipHostKeyChecking is used when the user passes in
// "StrictHostKeyChecking yes".
func InsecureSkipHostKeyChecking(host string, remote net.Addr, key ssh.PublicKey) error {
	return nil
}

// isFIPS returns if the binary was build with BoringCrypto, which implies
// FedRAMP/FIPS 140-2 mode for tsh.
func isFIPS() bool {
	return modules.GetModules().IsBoringBinary()
}<|MERGE_RESOLUTION|>--- conflicted
+++ resolved
@@ -510,16 +510,14 @@
 	profileDir = FullProfilePath(profileDir)
 	stat, err := os.Stat(profileDir)
 	if err != nil {
-<<<<<<< HEAD
+		log.Debugf("Failed to stat file: %v.", err)
 		if os.IsNotExist(err) {
-			log.Debugf("Failed to stat file: %v.", err)
 			return nil, nil, trace.NotFound(err.Error())
 		} else if os.IsPermission(err) {
 			return nil, nil, trace.AccessDenied(err.Error())
-		}
-=======
-		return nil, nil, trace.NotFound(err.Error())
->>>>>>> 9b612a07
+		}else{
+			return nil, nil, trace.Wrap(err)
+		}
 	}
 	if !stat.IsDir() {
 		return nil, nil, trace.BadParameter("profile path not a directory")
