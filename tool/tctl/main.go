--- conflicted
+++ resolved
@@ -22,6 +22,7 @@
 	"os"
 	"strconv"
 	"strings"
+	"time"
 
 	"github.com/gravitational/teleport"
 	"github.com/gravitational/teleport/lib/auth"
@@ -256,22 +257,14 @@
 // Invite generates a token which can be used to add another SSH node
 // to a cluster
 func (u *NodeCommand) Invite(client *auth.TunClient) error {
-<<<<<<< HEAD
-	token, err := client.GenerateToken(teleport.RoleNode, defaults.InviteTokenTTL)
-=======
 	token, err := client.GenerateToken(teleport.RoleNode, defaults.MaxProvisioningTokenTTL)
->>>>>>> c35d8aaa
 	if err != nil {
 		return trace.Wrap(err)
 	}
 	fmt.Printf(
 		"The invite token: %v\nRun this on the new node to join the cluster:\n> teleport start --roles=node --token=%v --auth-server=<Address>\n\nNotes:\n",
 		token, token)
-<<<<<<< HEAD
-	fmt.Printf("  1. This invitation token will expire in %v seconds.\n", defaults.InviteTokenTTL.Seconds())
-=======
 	fmt.Printf("  1. This invitation token will expire in %v seconds.\n", defaults.MaxProvisioningTokenTTL.Seconds())
->>>>>>> c35d8aaa
 	fmt.Printf("  2. <Address> is the IP this auth server is reachable at from the node.\n")
 	return nil
 }
