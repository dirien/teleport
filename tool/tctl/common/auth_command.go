--- conflicted
+++ resolved
@@ -165,13 +165,9 @@
 	case "tls", "tls-host":
 		return a.exportTLSAuthority(ctx, client, types.HostCA, false)
 	case "tls-user":
-<<<<<<< HEAD
-		return a.exportTLSAuthority(client, types.UserCA, false)
+		return a.exportTLSAuthority(ctx, client, types.UserCA, false)
 	case "db":
-		return a.exportTLSAuthority(client, types.DatabaseCA, false)
-=======
-		return a.exportTLSAuthority(ctx, client, types.UserCA, false)
->>>>>>> 6d965e34
+		return a.exportTLSAuthority(ctx, client, types.DatabaseCA, false)
 	case "tls-user-der", "windows":
 		return a.exportTLSAuthority(ctx, client, types.UserCA, true)
 	}
